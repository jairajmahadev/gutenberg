#!/usr/bin/env python
# -*- coding: utf-8 -*-
# vim: ai ts=4 sts=4 et sw=4 nu

from __future__ import (unicode_literals, absolute_import,
                        division, print_function)
import os
import re
import datetime

from gutenberg import logger
from gutenberg.utils import exec_cmd
from gutenberg.iso639 import ISO_MATRIX


def build_zimfile(static_folder, zim_path=None,
                  languages=[], formats=[],
                  title=None, description=None,
                  only_books=[]):

    if not languages:
        languages = ['mul']

    if title is None:
        if len(languages) > 5:
            title = ("Project Gutenberg Library with {formats}"
                     .format(formats=",".join(formats)))
        else:
            title = ("Project Gutenberg Library ({langs}) with {formats}"
                     .format(langs=",".join(languages),
                             formats=",".join(formats)))

    logger.info("\tWritting ZIM for {}".format(title))

    if description is None:
        description = "The first producer of free ebooks"

    if zim_path is None:
        if len(languages) > 1:
            zim_path = "gutenberg_all_{date}.zim".format(
                    date=datetime.datetime.now().strftime('%m_%Y'))
        else:
            zim_path = "gutenberg_{lang}_all_{date}.zim".format(
                    lang=languages[0],
                    date=datetime.datetime.now().strftime('%m_%Y'))

    context = {
        'languages': ','.join([ISO_MATRIX.get(lang, lang) for lang in languages]),
        'title': title,
        'description': description,
        'creator': 'gutenberg.org',
        'publisher': 'Kiwix',

        'home': 'Home.html',
        'favicon': 'favicon.png',

        'static': static_folder,
        'zim': zim_path
    }

    cmd = ('zimwriterfs --welcome=\\"{home}\\" --favicon=\\"{favicon}\\" '
           '--language=\\"{languages}\\" --title=\\"{title}\\" '
           '--description=\\"{description}\\" '
           '--creator=\\"{creator}\\" --publisher=\\"{publisher}\\" \\"{static}\\" \\"{zim}\\"'
           .format(**context))

<<<<<<< HEAD
    logger.debug(re.sub('\\\\"','"',cmd))
    return exec_cmd(cmd)
=======
    logger.debug("\t\t{}".format(cmd))
    if exec_cmd(cmd):
        logger.info("Successfuly created ZIM file at {}".format(zim_path))
    else:
        logger.error("Unable to create ZIM file :(")
>>>>>>> 2f2f6f31
<|MERGE_RESOLUTION|>--- conflicted
+++ resolved
@@ -64,13 +64,8 @@
            '--creator=\\"{creator}\\" --publisher=\\"{publisher}\\" \\"{static}\\" \\"{zim}\\"'
            .format(**context))
 
-<<<<<<< HEAD
-    logger.debug(re.sub('\\\\"','"',cmd))
-    return exec_cmd(cmd)
-=======
-    logger.debug("\t\t{}".format(cmd))
+    logger.debug("\t\t{}".format(re.sub('\\\\"','"',cmd)))
     if exec_cmd(cmd):
         logger.info("Successfuly created ZIM file at {}".format(zim_path))
     else:
-        logger.error("Unable to create ZIM file :(")
->>>>>>> 2f2f6f31
+        logger.error("Unable to create ZIM file :(")