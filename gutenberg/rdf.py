--- conflicted
+++ resolved
@@ -185,7 +185,6 @@
 
     # Insert formats
     for file_type in parser.file_types:
-<<<<<<< HEAD
         
         # Sanitize MIME
         mime = parser.file_types[file_type]
@@ -194,9 +193,6 @@
         #else:
         #    charset = re.match(r'; charset=([a-z0-9-]+)', mime).groups()[0]
         
-=======
-
->>>>>>> 7ce89bb2
         # Insert format type
         format_record = Format.get_or_create(
             mime = mime,
