--- conflicted
+++ resolved
@@ -1,58 +1,6 @@
 {% extends "base.html" %}
 
-<<<<<<< HEAD
 {% block title %}The Gutenberg Project{% endblock %}
-=======
-<head>
-  <title>Project Gutenberg</title>
-  <meta name="description" content="Download free ebooks." />
-  <meta http-equiv="Content-Type" content="text/html; charset=UTF-8" />
-  <meta http-equiv="Content-Language" content="en" />
-  <link rel="shortcut icon" href="favicon.ico" />
-  <link rel="stylesheet" href="css/style.css" media="screen, projection" type="text/css" />
-  <script type="text/javascript" src="jquery/jquery-1.11.1.min.js"></script>
-  <script type="text/javascript" src="js/tools.js"></script>
-</head>
-
-<body>
-
-  <div id="header">
-
-    <div id="top-menu" class="container">
-      <a href="index.html">
-	<img alt="Homepage" id="logo1" src="css/logo_1.png" title="Homepage" />
-	<div>
-	  Project Gutenberg Library</br>
-	  The first producer of free ebooks
-	</div>
-      </a>
-    </div>
-
-    <div id="bottom-menu" class="container">
-
-      <a href="index.html">
-	<img alt="Homepage" id="logo2" src="css/logo_2.png" title="Homepage" />
-      </a>
-
-      <ul class="menu">
-        <li id="language_filter" onclick="minimizeUI()">
-          <span>Language</span>
-        </li>
-        <li id="author_filter" onclick="minimizeUI()">
-          <span>Author</span>
-        </li>
-      </ul>
-      
-      <div class="sort">
-	<div>Sort:</div>
-	<img src="css/popularity_icon.png" onclick="minimizeUI()" />
-	<img src="css/alpha_icon.png" onclick="minimizeUI()" />
-      </div>
-      
-    </div>
-
-  </div>
->>>>>>> b2f7ae8b
 
 {% block precontent %}
 <div class="container">
