--- conflicted
+++ resolved
@@ -558,18 +558,17 @@
     margin-top: 3em;
 }
 
-<<<<<<< HEAD
 /* mobile */
 @media (max-width: 650px) {
     /*No l10n selector*/
     .l10nselector {
         display: none;
     }
-=======
+}
+
 .dataTables_wrapper .dataTables_paginate .paginate_button:hover {
     font-family: "RobotoLight"!important;
     border: 0!important;
     color: white !important;
     background: red;
->>>>>>> b2434e10
 }