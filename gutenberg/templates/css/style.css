--- conflicted
+++ resolved
@@ -560,9 +560,6 @@
     margin-top: 3em;
 }
 
-<<<<<<< HEAD
-.dataTables_wrapper .dataTables_paginate .paginate_button {
-=======
 /* mobile */
 @media (max-width: 650px) {
     /*No l10n selector*/
@@ -572,7 +569,6 @@
 }
 
 .dataTables_wrapper .dataTables_paginate .paginate_button:hover {
->>>>>>> e6ba1a65
     font-family: "RobotoLight"!important;
     border: 0!important;
 }
