/* Fonts */

@font-face {
    font-family: 'RobotoLight';
    src: url('../fonts/Roboto-Light.ttf');
}

@font-face {
    font-family: 'RobotoBlack';
    src: url('../fonts/Roboto-Black.ttf');
}

@font-face {
    font-family: 'RobotoBold';
    src: url('../fonts/Roboto-Bold.ttf');
}

@font-face {
    font-family: 'RobotoLight';
    src: url('../fonts/Roboto-Light.ttf');
}

@font-face {
    font-family: 'RobotoMedium';
    src: url('../fonts/Roboto-Medium.ttf');
}

@font-face {
    font-family: 'RobotoRegular';
    src: url('../fonts/Roboto-Regular.ttf');
}

@font-face {
    font-family: 'RobotoCondensedBold';
    src: url('../fonts/RobotoCondensed-Bold.ttf');
}

@font-face {
    font-family: 'RobotoCondensedLight';
    src: url('../fonts/RobotoCondensed-Light.ttf');
}

@font-face {
    font-family: 'RobotoCondensedRegular';
    src: url('../fonts/RobotoCondensed-Regular.ttf');
}

@font-face {
    font-family: 'RobotoThin';
    src: url('../fonts/Roboto-Thin.ttf');
}
/* Global stuff */

html, body, div, span, object, iframe, h1, h2, h3, h4, h5, h6,
p, blockquote, pre, a, abbr, acronym, address, code, del, dfn,
em, img, q, dl, dt, dd, ol, ul, li, fieldset, form, label, legend,
table, caption, tbody, tfoot, thead, tr, th, td {
    margin: 0;
    padding: 0;
    border: 0 none;
    font-family: inherit;
    font-size: 100%;
    font-style: inherit;
    font-weight: inherit;
    vertical-align: baseline;
}

body {
    font-family: "Helvetica Neue",Verdana,Helvetica,sans-serif;
    font-size: 75%;
    line-height: 1.5;
    color: #333333;
    background: #f9f9f9;
}

a {
    text-decoration: none;
}

.container {
    display: block;
    margin: 0 auto;
}

th {
    text-align: left;
    color: #333;
}

td {
    color: #333;
}

/* Header top-menu */

#top-menu {
    height: 90px;
    background: #D00000;
}

#top-menu a {
    text-decoration: none;
    color: inherit;
}

#top-menu a img {
    float: right;
    margin: 4px;
    margin-right: 7px;
}

/* Header bottom-menu */

#bottom-menu {
    height: 75px;
    background: #D00000;
    padding-top: 25px;
}

#bottom-menu a img {
    display: none;
    float: left;
    margin-top: 1px;
    margin-left: 13px;
}

.ui-autocomplete {
    max-height: 100px;
    overflow-x: hidden;
    overflow-y: auto;
}

.ui-menu-item,
.ui-menu-item:hover,
.ui-menu-item:link,
.ui-menu-item:focus,
.ui-menu-item:active
.ui-menu-item:visited {
    /*background: #ddd!important;*/
    background: white;
    border: #ffffff;
    height: 30px!important;
}

.ui-state-hover,
.ui-widget-content .ui-state-hover,
.ui-widget-header .ui-state-hover,
.ui-state-focus,
.ui-widget-content .ui-state-focus,
.ui-widget-header .ui-state-focus {
    border: 1px solid #D00000;
    color: #333;
    background: #f9f9f9;
}

.ui-state-active,
.ui-widget-content .ui-state-active,
.ui-widget-header .ui-state-active {
    border: 1px solid #D00000;
    background: none;
    color: #333;
}

.filter {
    float: left;
    margin-left: 20px;
    margin-top: 1em;
    font-family: Arial,sans-serif;
    color: #333;
}

.filter > div {
    display: block;
    float: left;
    height: 23px;
    padding-top: 6px;
    font-size: 16px;
    line-height: 23px;
}

/*.filter > input {
    float: left;
    margin-top: 5px;
    margin-left: 10px;
    height: 12px;
}*/

.sort {
    float: right;
    height: 100%;
    padding-bottom: 12px;
    padding-right: 7px;
    font-family: Arial,sans-serif;
}

.sort > div {
    display: block;
    float: left;
    height: 23px;
    margin-top: 6px;
    font-size: 16px;
    line-height: 23px;
}

#popularity_sort {
    width: 32px;
    height: 27px;
    margin: 4px 0 0 10px;
}

#alpha_sort {
    width: 29px;
    height: 27px;
    margin: 4px 0 0 5px;
}

#alpha_sort > span {
    top: 11px;
    left: 12px;
}

#popularity_sort > span {
    top: 11px;
    left: 12px;
}

table.dataTable.row-border tbody th,
table.dataTable.row-border tbody td,
table.dataTable.display tbody th,
table.dataTable.display tbody td {
    line-height: 1.5;
    padding: inherit;
    overflow: hidden; /* this is what fixes the expansion */
    text-overflow: ellipsis; /* not supported in all browsers, but I accepted the tradeoff */
}

/* About */

#home-about {
    margin: 1.5em 0 1.5em 0;
    text-align: center;
    font-size: 20px;
    color: #333;
}

/* Books */

#content {
    margin-bottom: 15px;
}

table.display td {
    cursor: pointer;
    * cursor: hand;
}

input {
    height: 30px;
    border: 1px solid #d9dbdd;
    font-size: 1.5em;
    padding-left: .3em;
    -webkit-border-radius: 0.3125em;
    -moz-border-radius: 0.3125em;
    border-radius: 0.3125em;
    font-family: 'RobotoLight';
}

select.filter_ui {
    font-family: "RobotoLight";
    font-size: 1.5em;
}

input:hover,
input:focus {
    border: 1px solid #bbbdbe;
}

::-webkit-input-placeholder {
    color: #858d9c;
}

:-moz-placeholder {
    color: #858d9c;
}

.ui-autocomplete {
    background: #ffffff
}

.ui-autocomplete {
    width: 14.7em;
}

/* Cover */

h1 {
    font-size: 3em;
    font-family: "RobotoThin";
    margin: auto;
    margin-top: 1.2em;
    margin-bottom: 1.2em;
    text-align: center;
    line-height: 1em; /*required for mobile*/
    max-width: 700px;
}

h2 {
    font-size: 2em;
    margin-bottom: 15px;
}

#cover {
    float: left;
    margin: 1em;
}

#cover img {
    box-shadow: 5px 5px 5px rgba(0, 0, 0, 0.698);
}

img.cover-art {
    max-width: 100%;
}

div.bibrec {
    margin: 0 auto;
    width: 100%;
    margin-top: 2.5em;
}

table.bibrec {
    font-size: 1.5em;
    background: white;
    border-spacing: 0;
    border-collapse: collapse;
    text-align: left;
    margin: 0 auto;
    max-width: 700px;
    min-width: 500px;
    box-shadow: 0 1px 3px rgba(0,0,0,0.2);
}

table.bibrec th {
    background: #DDDDDD;
    padding: 12px;
    font-size: 1.2em;
    font-family: "RobotoLight";
}


table.bibrec td {
    padding: 12px;
    font-size: 1.2em;
    font-family: "RobotoCondensedBold";
    border-top: 1px solid #dddddd!important;
    padding-left: 20px;
}

table.bibrec tr:first-child td {
 border-top: 0 !important;   
}


div.bibrec img {
    margin: 1em;
}

.text {
    padding-left: 5em;
    padding-right: 5em;
    padding-top: 1em;
}

.main {
    padding-left: 5em;
    padding-right: 5em;
}


.bolder {
    font-family: "RobotoBold";
    margin-top: 10px;
}

.light {
    font-family: "RobotoThin";
    font-size: 19px;
}

.data-table {
    font-family: "RobotoRegular";
    font-size: 15px;
    max-width: 900px!important;
}

tr {
    padding: 20px;
}

.table-title {
    font-family: RobotoCondensedBold;
    font-size: 1.4em;
}

.table-author {
    font-family: "RobotoLight";
    color: rgba(43, 34, 34, 0.88);
}

div.list-stripe {
    width: 10px;
    min-height: 65px;
    background: #D00000;
    float: left;
    margin-right: 20px;
}

tr.odd {
    background-color: white!important;
}

table.dataTable.display tbody tr:hover,
table.dataTable.display tbody tr.odd:hover,
table.dataTable.display tbody tr.even:hover {
    background-color: whitesmoke!important;
}

.title-div {
    padding-top: 43px;
    float: left;
    width: 100%;
    text-align: center;
    line-height: 37px;
}


.top-title {
    font-family: "RobotoCondensedRegular";
    font-size: 40px;
    color: white;
}

.sub-title {
    font-family: "RobotoThin";
    font-size: 19px;
    color: white;

}

.fa-search {
    font-size: smaller;
    vertical-align: top;
    padding-top: 2px;
    padding-right: 4px;
}

.fa-3x {
    height: inherit;
    color: white;
    margin-top: 12px;
    padding-right: 20px;
    cursor: pointer;
    * cursor: hand;
}

.fa-3x:hover {
    color: #333;
}

.fa-3x-selected {
    color: #333;
}

.fa-2x {
    color: #D00000;
    font-size: 3em!important;
    padding-right: 10px;
}

.fa-2x:hover {
    color: #333;
}

.fa-6x {
    color: #D00000;
    font-size: 5.5em!important;
    padding: 0px 30px 0px 30px;
    margin-top: 5px;
}

.fa-6x:hover {
    color: black;
}

dataTables_wrapper
.dataTables_length,
.dataTables_wrapper
.dataTables_filter,
.dataTables_wrapper
.dataTables_info,
.dataTables_wrapper
.dataTables_processing,
.dataTables_wrapper
.dataTables_paginate {
    padding-top: 3em;
    padding-bottom: 2em;
    width: 100%;
    text-align: center;
    font-size: 1.2em;
}

.table-icons {
    text-align: right;
    vertical-align: middle;
}


.l10nselector{
    position: absolute;
    right: 1em;
    top: 1em;
}

button {
    background: none repeat scroll 0% 0% #FFF;
    border: 1px solid #D9DBDD;
    margin-left: 20px;
    height: 25px;
    margin-top: 12px;
    border-radius: 0.3125em;
    width: 10em;
}

button.search {
    width: 10em;
    height: auto;
    border-radius: 0.3125em;
    background: none repeat scroll 0% 0% transparent;
    border: 1px solid #D9DBDD;
    font-size: 1.5em;
    font-family: "RobotoLight";
    cursor: pointer;
    margin-left: auto;
    color: white;
    /*font-weight: bold;*/
}

/*button:hover {
    background: whitesmoke!important;
}*/

button.search:hover {
    background: white;
    color: black;
}

.icons-footer {
    text-align: center;
    margin-top: 3em;
}

/* mobile */
@media (max-width: 650px) {
    /*No l10n selector*/
    .l10nselector {
        display: none;
    }
}

@media (max-width: 640px) {
    table.bibrec {
        width: 100%;
        min-width: 200px;
    }
    
    .sub-title {
        display: none;
    }
    .top-title {
        font-size: 20px;
    }
    .title-div {
        padding-top: 2px;
        line-height: 24px;
    }
    #top-menu {
        height: auto;
    }


    body.home #bottom-menu {
        padding-top: 1.5em;
        padding-bottom: 1em;
        height: auto;
    }

    body.cover #bottom-menu {
        padding-top: 1.5em;
        padding-bottom: 1em;
        height: auto;
    }

    body.cover #bottom-menu .filter,
    body.cover #bottom-menu .sort {
        display: none;
    }

    .text.container, .main {
        padding-left: 0;
        padding-right: 0;
        padding-top: 0;
    }
    .sort {
        width: 100%;
        text-align: center;
        padding-top: 1em;
        padding-bottom: .3em;
        float: none;
        margin: auto
    }
    .sort * {
        /*color: #333 !important;*/
        margin: auto;
    }

    #cover {
        float: none;
    }

    .cover-art {
        max-width: 100%;
    }
}


.dataTables_wrapper .dataTables_paginate .paginate_button {
    font-family: "RobotoLight"!important;
    border: 0!important;
}

.dataTables_wrapper .dataTables_paginate .paginate_button:hover {
    color: white !important;
    background: red;
}

.paginate_button.current {
    background: #BABABA!important;
}

.dataTables_wrapper table thead{
    display:none!important;
}

.dataTables_wrapper table {
    border-bottom: 0!important;
    box-shadow: 0 1px 3px rgba(0,0,0,0.2);
}

<<<<<<< HEAD
/* Spinner */
.spinner {
    position: absolute;
    top: 0;
    left: 0;
    width: 100%;
    height: 100% !important; /*change to YOUR page height*/
    background-color: #FFF;
    filter:alpha(opacity=70);
    -moz-opacity:0.7;
    -khtml-opacity: 0.7;
    opacity: 0.7;
    z-index: 998;
}

.spinner > img{
    position: absolute;
    margin: auto;
    top: 0;
    left: 0;
    right: 0;
    bottom: 0;
=======
.info-desc {
    font-family: "RobotoThin";
    font-size: 0.9em;
    padding-top: 5px;
>>>>>>> 255780ec
}<|MERGE_RESOLUTION|>--- conflicted
+++ resolved
@@ -656,7 +656,12 @@
     box-shadow: 0 1px 3px rgba(0,0,0,0.2);
 }
 
-<<<<<<< HEAD
+.info-desc {
+    font-family: "RobotoThin";
+    font-size: 0.9em;
+    padding-top: 5px;
+}
+
 /* Spinner */
 .spinner {
     position: absolute;
@@ -672,17 +677,11 @@
     z-index: 998;
 }
 
-.spinner > img{
+.spinner > img {
     position: absolute;
     margin: auto;
     top: 0;
     left: 0;
     right: 0;
     bottom: 0;
-=======
-.info-desc {
-    font-family: "RobotoThin";
-    font-size: 0.9em;
-    padding-top: 5px;
->>>>>>> 255780ec
 }