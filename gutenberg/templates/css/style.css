--- conflicted
+++ resolved
@@ -544,17 +544,9 @@
 
 /*button:hover {
     background: whitesmoke!important;
-<<<<<<< HEAD
-}
-
-.icons-footer {
-    text-align: center;
-    margin-top: 3em;
-=======
 }*/
 
 button.search:hover {
     background: white;
     color: black;
->>>>>>> 711331bd
 }