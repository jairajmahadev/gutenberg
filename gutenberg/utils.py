#!/usr/bin/env python
# -*- coding: utf-8 -*-
# vim: ai ts=4 sts=4 et sw=4 nu

from __future__ import (unicode_literals, absolute_import,
                        division, print_function)
import os

from collections import defaultdict

import envoy

from gutenberg import logger
from gutenberg.database import Book, BookFormat, Format


FORMAT_MATRIX = {
    'epub': 'application/epub+zip',
    'pdf': 'application/pdf',
    'html': 'text/html'
}


def exec_cmd(cmd):
    return envoy.run(str(cmd))


def download_file(url, fname):
    output = "--output {}".format(fname) if fname else "--remote-name"
    cmd = ("curl --fail --insecure --location {output} --silent "
           "--show-error -C - --url {url}".format(output=output, url=url))
    cmdr = exec_cmd(cmd)
    return cmdr.status_code == 0


class UrlBuilder:

    """
    Url builder for the files of a Gutenberg book.
    Example:
        >>> builder = UrlBuilder()
        >>> builder.with_id(<some_id>)
        >>> builder.base(UrlBuilder.BASE_{ONE or TWO})
        >>> url = builder.build()
    """
    BASE_ONE = 'http://ftp.ibiblio.org/pub/docs/books/gutenberg/'
    BASE_TWO = 'http://gutenberg.readingroo.ms/cache/generated/'

    def __init__(self):
        self.base = self.BASE_ONE

    def build(self):
        """
        Build either an url depending on whether the base url
        is `BASE_ONE` or `BASE_TWO`. 
        The former generates urls according to the Url pattern:
            id: 10023 -> pattern: <base-url>/1/0/0/2/10023
        The latter generates urls according to the Url pattern:
            id: 10023 -> pattern: <base-url>/10023
        There's no implementation for the book Id's 0-10, because
        these books do not exist.

        """
        if self.b_id > 10:
            if self.base == self.BASE_ONE:
                base_url = os.path.join(
                    os.path.join(*list(str(self.b_id))[:-1]), str(self.b_id))
                url = os.path.join(self.base, base_url)
            elif self.base == self.BASE_TWO:
                url = os.path.join(self.base, str(self.b_id))

        else:
            logger.warning('Figuring out the url of books \
                with an ID of {ID <= 10} is not implemented')
            return None

        return url

    def with_base(self, base):
        self.base = base

    def with_id(self, b_id):
        self.b_id = b_id

    def __unicode__(self):
        return self.build_url()


def get_possible_urls_for_book(book):
    """
    Get all possible urls that could point to the 
    book on either of the two mirrors.
    param: book: The book you want the possible urls from
    returns: a list of all possible urls sorted by their probability
    """
    filtered_book = [bf.format for bf in
                     BookFormat.select().where(BookFormat.book == book)]

    # Strip out the encoding of the file
    f = lambda x: x.mime.split(';')[0].strip()
    available_formats = [{x.pattern.format(id=book.id): {'mime': f(x), 'id': book.id}}
                         for x in filtered_book 
                         if f(x) in FORMAT_MATRIX.values()]
    files = sort_by_mime_type(available_formats)
    return build_urls(files)


def sort_by_mime_type(files):
    """
    Reverse the passed in `files` dict and return a dict 
    that is sorted by `{mimetype: {filetype, id}}` instead of 
    by `{filetype: mimetype}`.
    """
    mime = defaultdict(list)
    for f in files:
        for k, v in f.items():
            mime[v['mime']].append({'name': k, 'id': v['id']})
    return dict(mime)


def build_urls(files):
    mapping = {
        'application/epub+zip': build_epub,
        'application/pdf': build_pdf,
        'text/html': build_html
    }

    for i in mapping:
        if i in files:
            files[i] = mapping[i](files[i])

    return files


def build_epub(files):
    """
    Build the posssible urls of the epub file.
    """
    urls = []
    b_id = str(files[0]['id'])
    u = UrlBuilder()
    u.with_id(b_id)
    u.with_base(UrlBuilder.BASE_TWO)
  
    if not u.build(): return []
  
    name = ''.join(['pg', b_id])
    url = os.path.join(u.build(), name + '.epub')
    urls.append(url)
    return urls



def build_pdf(files):
    """
    Build the posssible urls of the pdf files.
    """
    urls = []
    b_id = str(files[0]['id'])
    u = UrlBuilder()
    u.with_id(b_id)
    
    if not u.build(): return []
    
    for i in files:
        if not 'images' in i['name']:
            url = os.path.join(u.build(), i['name'])
            urls.append(url)
    
    url_dash = os.path.join(u.build(), b_id + '-' + 'pdf' + '.pdf')
    url_normal = os.path.join(u.build(), b_id + '.pdf')

    urls.extend([url_dash, url_normal])
    return list(set(urls))


def build_html(files):
    """
    Build the posssible urls of the html files.
    """
    urls = []
    b_id = str(files[0]['id'])
    file_names = [i['name'] for i in files]
    u = UrlBuilder()
    u.with_id(i['id'])
    
    if not u.build(): return []

    if all([not '-h.html' in file_names, '-h.zip' in file_names]):
        for i in files:
            url = os.path.join(u.build(), i['name'])
            urls.append(url)

    url_zip = os.path.join(u.build(), b_id + '-h' + '.zip')
    url_html = os.path.join(u.build(), b_id + '-h' + '.html')
    url_htm = os.path.join(u.build(), b_id + '-h' + '.htm')

    u.with_base(UrlBuilder.BASE_TWO)
    name = ''.join(['pg', b_id])
<<<<<<< HEAD
    html_utf8 = os.path.join(u.build(), name + '.html.utf8')
=======
    html_utf8 = os.path.join(u.build(), b_id + name + '.html.utf8')

>>>>>>> b47ad860
    urls.extend([url_zip, url_htm, url_html, html_utf8])
    return list(set(urls))


def main_formats_for(book):
    fmts = [fmt.format.mime
            for fmt in BookFormat.select(BookFormat, Book, Format)
                                 .join(Book).switch(BookFormat)
                                 .join(Format)
                                 .where(Book.id == book.id)]
    return [k for k, v in FORMAT_MATRIX.items() if v in fmts]


def get_list_of_filtered_books(languages, formats):
    if len(formats):
        qs = Book.select().join(BookFormat) \
                 .join(Format) \
                 .where(Format.mime << [FORMAT_MATRIX.get(f)
                                        for f in formats]) \
                 .group_by(Book.id)
    else:
        qs = Book.select()

    if len(languages):
        qs = qs.where(Book.language << languages)

    return qs

if __name__ == '__main__':
    book = Book.get(id=122)
    print(get_possible_urls_for_book(book))<|MERGE_RESOLUTION|>--- conflicted
+++ resolved
@@ -197,12 +197,7 @@
 
     u.with_base(UrlBuilder.BASE_TWO)
     name = ''.join(['pg', b_id])
-<<<<<<< HEAD
     html_utf8 = os.path.join(u.build(), name + '.html.utf8')
-=======
-    html_utf8 = os.path.join(u.build(), b_id + name + '.html.utf8')
-
->>>>>>> b47ad860
     urls.extend([url_zip, url_htm, url_html, html_utf8])
     return list(set(urls))
 
