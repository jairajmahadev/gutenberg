--- conflicted
+++ resolved
@@ -1,17 +1,6 @@
 {% extends "base.html" %}
 {% block title %}Bookshelves{% endblock %}
 {% block content %}
-<<<<<<< HEAD
-<ul id="bookshelves">
-    {% for header in bookshelves %}
-    <ul id="{{header}}">
-        {% for bookshelf in header %}        
-            <li><a href="{{ bookshelf }}.html"> {{ bookshelf }} </a></li>
-        {% endfor %}
-    </ul>
-    {% endfor %}
-</ul>
-=======
 <h1>Bookshelves (A-Z)</h1>
 <main class="bookshelves">
     <dl class="bookshelves__list">
@@ -24,6 +13,5 @@
     </dl>
 </main>
 
->>>>>>> 5a5152f8
 
 {% endblock %}