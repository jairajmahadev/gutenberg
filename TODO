--- conflicted
+++ resolved
@@ -16,8 +16,5 @@
 * [seb] Complete JS translations (Anonymous, Previous/Next, Others..)
 * [ahmad] Improve style for pagination
 * [seb, reg] Change nb of downloads to heart icons
-<<<<<<< HEAD
 * [reg] fix the crash that happens when you don't have any zimwriterfs binary
-=======
-* [reg] Make Homepage/Cover mobile friendly
->>>>>>> 91b2743e
+* [reg] Make Homepage/Cover mobile friendly